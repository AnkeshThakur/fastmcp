"""Azure (Microsoft Entra) OAuth provider for FastMCP.

This provider implements Azure/Microsoft Entra ID OAuth authentication
using the OAuth Proxy pattern for non-DCR OAuth flows.
"""

from __future__ import annotations

<<<<<<< HEAD
import httpx
from key_value.aio.protocols import AsyncKeyValue
=======
from typing import TYPE_CHECKING

if TYPE_CHECKING:  # pragma: no cover
    from mcp.server.auth.provider import AuthorizationParams
    from mcp.shared.auth import OAuthClientInformationFull
>>>>>>> 82cf3888
from pydantic import SecretStr, field_validator
from pydantic_settings import BaseSettings, SettingsConfigDict

from fastmcp.server.auth.oauth_proxy import OAuthProxy
from fastmcp.server.auth.providers.jwt import JWTVerifier
from fastmcp.utilities.auth import parse_scopes
from fastmcp.utilities.logging import get_logger
from fastmcp.utilities.types import NotSet, NotSetT

logger = get_logger(__name__)


class AzureProviderSettings(BaseSettings):
    """Settings for Azure OAuth provider."""

    model_config = SettingsConfigDict(
        env_prefix="FASTMCP_SERVER_AUTH_AZURE_",
        env_file=".env",
        extra="ignore",
    )

    client_id: str | None = None
    client_secret: SecretStr | None = None
    tenant_id: str | None = None
    identifier_uri: str | None = None
    base_url: str | None = None
    redirect_path: str | None = None
    required_scopes: list[str] | None = None
    additional_authorize_scopes: list[str] | None = None
    allowed_client_redirect_uris: list[str] | None = None

    @field_validator("required_scopes", mode="before")
    @classmethod
    def _parse_scopes(cls, v: object) -> list[str] | None:
        return parse_scopes(v)

    @field_validator("additional_authorize_scopes", mode="before")
    @classmethod
    def _parse_additional_authorize_scopes(cls, v: object) -> list[str] | None:
        return parse_scopes(v)


class AzureProvider(OAuthProxy):
    """Azure (Microsoft Entra) OAuth provider for FastMCP.

    This provider implements Azure/Microsoft Entra ID authentication using the
    OAuth Proxy pattern. It supports both organizational accounts and personal
    Microsoft accounts depending on the tenant configuration.

    Features:
    - OAuth proxy to Azure/Microsoft identity platform
    - JWT validation using tenant issuer and JWKS
    - Supports tenant configurations: specific tenant ID, "organizations", or "consumers"

    Setup:
    1. Create an App registration in Azure Portal
    2. Configure Web platform redirect URI: http://localhost:8000/auth/callback (or your custom path)
    3. Add an Application ID URI. Either use the default (api://{client_id}) or set a custom one.
    4. Add a custom scope.
    5. Create a client secret.
    6. Get Application (client) ID, Directory (tenant) ID, and client secret

    Example:
        ```python
        from fastmcp import FastMCP
        from fastmcp.server.auth.providers.azure import AzureProvider

        auth = AzureProvider(
            client_id="your-client-id",
            client_secret="your-client-secret",
            tenant_id="your-tenant-id",
            required_scopes=["your-scope"],
            base_url="http://localhost:8000",
            # identifier_uri defaults to api://{client_id}
        )

        mcp = FastMCP("My App", auth=auth)
        ```
    """

    def __init__(
        self,
        *,
        client_id: str | NotSetT = NotSet,
        client_secret: str | NotSetT = NotSet,
        tenant_id: str | NotSetT = NotSet,
        identifier_uri: str | None | NotSetT = NotSet,
        base_url: str | NotSetT = NotSet,
        redirect_path: str | NotSetT = NotSet,
        required_scopes: list[str] | None | NotSetT = NotSet,
        additional_authorize_scopes: list[str] | None | NotSetT = NotSet,
        allowed_client_redirect_uris: list[str] | NotSetT = NotSet,
<<<<<<< HEAD
        client_storage: AsyncKeyValue | None = None,
    ):
=======
        client_storage: KVStorage | None = None,
    ) -> None:
>>>>>>> 82cf3888
        """Initialize Azure OAuth provider.

        Args:
            client_id: Azure application (client) ID
            client_secret: Azure client secret
            tenant_id: Azure tenant ID (your specific tenant ID, "organizations", or "consumers")
            identifier_uri: Optional Application ID URI for your API. (defaults to api://{client_id})
                Used only to prefix scopes in authorization requests. Tokens are always validated
                against your app's client ID.
            base_url: Public URL of your FastMCP server (for OAuth callbacks)
            redirect_path: Redirect path configured in Azure (defaults to "/auth/callback")
            required_scopes: Required scopes. These are validated on tokens and used as defaults
                when the client does not request specific scopes.
            additional_authorize_scopes: Additional scopes to include in the authorization request
                without prefixing. Use this to request upstream scopes such as Microsoft Graph
                permissions. These are not used for token validation.
            allowed_client_redirect_uris: List of allowed redirect URI patterns for MCP clients.
                If None (default), all URIs are allowed. If empty list, no URIs are allowed.
            client_storage: Storage implementation for OAuth client registrations.
                Defaults to file-based storage if not specified.
        """
        settings = AzureProviderSettings.model_validate(
            {
                k: v
                for k, v in {
                    "client_id": client_id,
                    "client_secret": client_secret,
                    "tenant_id": tenant_id,
                    "identifier_uri": identifier_uri,
                    "base_url": base_url,
                    "redirect_path": redirect_path,
                    "required_scopes": required_scopes,
                    "additional_authorize_scopes": additional_authorize_scopes,
                    "allowed_client_redirect_uris": allowed_client_redirect_uris,
                }.items()
                if v is not NotSet
            }
        )

        # Validate required settings
        if not settings.client_id:
            msg = "client_id is required - set via parameter or FASTMCP_SERVER_AUTH_AZURE_CLIENT_ID"
            raise ValueError(msg)
        if not settings.client_secret:
            msg = "client_secret is required - set via parameter or FASTMCP_SERVER_AUTH_AZURE_CLIENT_SECRET"
            raise ValueError(msg)

        # Validate tenant_id is provided
        if not settings.tenant_id:
            msg = (
                "tenant_id is required - set via parameter or "
                "FASTMCP_SERVER_AUTH_AZURE_TENANT_ID. Use your Azure tenant ID "
                "(found in Azure Portal), 'organizations', or 'consumers'"
            )
            raise ValueError(msg)

        if not settings.required_scopes:
            raise ValueError("required_scopes is required")

        # Apply defaults
        self.identifier_uri = settings.identifier_uri or f"api://{settings.client_id}"
        self.additional_authorize_scopes = settings.additional_authorize_scopes or []
        tenant_id_final = settings.tenant_id

        # Always validate tokens against the app's API client ID using JWT
        issuer = f"https://login.microsoftonline.com/{tenant_id_final}/v2.0"
        jwks_uri = (
            f"https://login.microsoftonline.com/{tenant_id_final}/discovery/v2.0/keys"
        )

        token_verifier = JWTVerifier(
            jwks_uri=jwks_uri,
            issuer=issuer,
            audience=settings.client_id,
            algorithm="RS256",
            required_scopes=settings.required_scopes,
        )

        # Extract secret string from SecretStr
        client_secret_str = (
            settings.client_secret.get_secret_value() if settings.client_secret else ""
        )

        # Build Azure OAuth endpoints with tenant
        authorization_endpoint = (
            f"https://login.microsoftonline.com/{tenant_id_final}/oauth2/v2.0/authorize"
        )
        token_endpoint = (
            f"https://login.microsoftonline.com/{tenant_id_final}/oauth2/v2.0/token"
        )

        # Initialize OAuth proxy with Azure endpoints
        super().__init__(
            upstream_authorization_endpoint=authorization_endpoint,
            upstream_token_endpoint=token_endpoint,
            upstream_client_id=settings.client_id,
            upstream_client_secret=client_secret_str,
            token_verifier=token_verifier,
            base_url=settings.base_url,
            redirect_path=settings.redirect_path,
            issuer_url=settings.base_url,
            allowed_client_redirect_uris=settings.allowed_client_redirect_uris,
            client_storage=client_storage,
        )

        logger.info(
            "Initialized Azure OAuth provider for client %s with tenant %s%s",
            settings.client_id,
            tenant_id_final,
            f" and identifier_uri {self.identifier_uri}" if self.identifier_uri else "",
        )

    async def authorize(
        self,
        client: OAuthClientInformationFull,
        params: AuthorizationParams,
    ) -> str:
        """Start OAuth transaction and redirect to Azure AD.

        Override parent's authorize method to filter out the 'resource' parameter
        which is not supported by Azure AD v2.0 endpoints. The v2.0 endpoints use
        scopes to determine the resource/audience instead of a separate parameter.

        Args:
            client: OAuth client information
            params: Authorization parameters from the client

        Returns:
            Authorization URL to redirect the user to Azure AD
        """
        # Clear the resource parameter that Azure AD v2.0 doesn't support
        # This parameter comes from RFC 8707 (OAuth 2.0 Resource Indicators)
        # but Azure AD v2.0 uses scopes instead to determine the audience
        params_to_use = params
        if hasattr(params, "resource"):
            original_resource = getattr(params, "resource", None)
            if original_resource is not None:
                params_to_use = params.model_copy(update={"resource": None})
                if original_resource:
                    logger.debug(
                        "Filtering out 'resource' parameter '%s' for Azure AD v2.0 (use scopes instead)",
                        original_resource,
                    )
        original_scopes = params_to_use.scopes or self.required_scopes
        prefixed_scopes = (
            self._add_prefix_to_scopes(original_scopes)
            if self.identifier_uri
            else original_scopes
        )

        final_scopes = list(prefixed_scopes)
        if self.additional_authorize_scopes:
            final_scopes.extend(self.additional_authorize_scopes)

        modified_params = params_to_use.model_copy(update={"scopes": final_scopes})

        auth_url = await super().authorize(client, modified_params)
        separator = "&" if "?" in auth_url else "?"
        return f"{auth_url}{separator}prompt=select_account"

    def _add_prefix_to_scopes(self, scopes: list[str]) -> list[str]:
        """Add Application ID URI prefix for authorization request."""
        return [f"{self.identifier_uri}/{scope}" for scope in scopes]<|MERGE_RESOLUTION|>--- conflicted
+++ resolved
@@ -6,16 +6,10 @@
 
 from __future__ import annotations
 
-<<<<<<< HEAD
 import httpx
 from key_value.aio.protocols import AsyncKeyValue
-=======
 from typing import TYPE_CHECKING
 
-if TYPE_CHECKING:  # pragma: no cover
-    from mcp.server.auth.provider import AuthorizationParams
-    from mcp.shared.auth import OAuthClientInformationFull
->>>>>>> 82cf3888
 from pydantic import SecretStr, field_validator
 from pydantic_settings import BaseSettings, SettingsConfigDict
 
@@ -24,6 +18,10 @@
 from fastmcp.utilities.auth import parse_scopes
 from fastmcp.utilities.logging import get_logger
 from fastmcp.utilities.types import NotSet, NotSetT
+
+if TYPE_CHECKING:
+    from mcp.server.auth.provider import AuthorizationParams
+    from mcp.shared.auth import OAuthClientInformationFull
 
 logger = get_logger(__name__)
 
@@ -108,13 +106,9 @@
         required_scopes: list[str] | None | NotSetT = NotSet,
         additional_authorize_scopes: list[str] | None | NotSetT = NotSet,
         allowed_client_redirect_uris: list[str] | NotSetT = NotSet,
-<<<<<<< HEAD
         client_storage: AsyncKeyValue | None = None,
     ):
-=======
-        client_storage: KVStorage | None = None,
     ) -> None:
->>>>>>> 82cf3888
         """Initialize Azure OAuth provider.
 
         Args:
